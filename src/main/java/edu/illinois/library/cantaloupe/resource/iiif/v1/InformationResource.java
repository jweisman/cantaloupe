package edu.illinois.library.cantaloupe.resource.iiif.v1;

import java.io.FileNotFoundException;
import java.util.List;

import edu.illinois.library.cantaloupe.RestletApplication;
import edu.illinois.library.cantaloupe.cache.CacheFacade;
import edu.illinois.library.cantaloupe.config.Configuration;
import edu.illinois.library.cantaloupe.config.Key;
import edu.illinois.library.cantaloupe.image.Format;
import edu.illinois.library.cantaloupe.image.Identifier;
import edu.illinois.library.cantaloupe.processor.Processor;
import edu.illinois.library.cantaloupe.processor.ProcessorFactory;
import edu.illinois.library.cantaloupe.resolver.Resolver;
import edu.illinois.library.cantaloupe.resolver.ResolverFactory;
import edu.illinois.library.cantaloupe.resource.JSONRepresentation;
import edu.illinois.library.cantaloupe.processor.ProcessorConnector;
import edu.illinois.library.cantaloupe.resource.RequestContext;
import org.restlet.Request;
<<<<<<< HEAD
import org.restlet.data.Header;
=======
import org.restlet.data.CharacterSet;
>>>>>>> d317e124
import org.restlet.data.MediaType;
import org.restlet.data.Preference;
import org.restlet.data.Reference;
import org.restlet.representation.EmptyRepresentation;
import org.restlet.representation.Representation;
import org.restlet.resource.Get;

/**
 * Handles IIIF Image API 1.x information requests.
 *
 * @see <a href="http://iiif.io/api/image/1.1/#image-info-request">Information
 * Requests</a>
 */
public class InformationResource extends IIIF1Resource {

    /**
     * Redirects <code>/{identifier}</code> to
     * <code>/{identifier}/info.json</code>, respecting the Servlet context
     * root and {@link #PUBLIC_IDENTIFIER_HEADER} header.
     */
    public static class RedirectingResource extends IIIF1Resource {
        @Get
        public Representation doGet() {
            final Reference newRef = new Reference(
<<<<<<< HEAD
                    getPublicRootRef(request.getRootRef(), request.getHeaders()) +
                            RestletApplication.IIIF_1_PATH + "/" +
=======
                    getPublicRootReference() +
                            WebApplication.IIIF_1_PATH + "/" +
>>>>>>> d317e124
                            getPublicIdentifier() +
                            "/info.json");
            redirectSeeOther(newRef);
            return new EmptyRepresentation();
        }
    }

    /**
     * Responds to information requests.
     *
     * @return {@link ImageInfo} instance serialized to JSON.
     */
    @Get
    public Representation doGet() throws Exception {
        final Identifier identifier = getIdentifier();
        final Resolver resolver = new ResolverFactory().newResolver(identifier);

        // Setup the resolver context.
        final RequestContext requestContext = new RequestContext();
        requestContext.setRequestURI(getReference().toString());
        requestContext.setRequestHeaders(getRequest().getHeaders().getValuesMap());
        requestContext.setClientIP(getCanonicalClientIpAddress());
        requestContext.setCookies(getRequest().getCookies().getValuesMap());
        resolver.setContext(requestContext);

        // Determine the format of the source image.
        Format format = Format.UNKNOWN;
        try {
            format = resolver.getSourceFormat();
        } catch (FileNotFoundException e) { // this needs to be rethrown
            if (Configuration.getInstance().
                    getBoolean(Key.CACHE_SERVER_PURGE_MISSING, false)) {
                // If the image was not found, purge it from the cache.
                new CacheFacade().purgeAsync(identifier);
            }
            throw e;
        }

        // Obtain an instance of the processor assigned to that format.
        final Processor processor = new ProcessorFactory().newProcessor(format);

        // Connect it to the resolver.
        new ProcessorConnector(resolver, processor, identifier).connect();

        final ImageInfo imageInfo = new ImageInfoFactory().newImageInfo(
                getImageURI(), processor, getOrReadInfo(identifier, processor));

        getBufferedResponseHeaders().add("Link",
                String.format("<%s>;rel=\"profile\";", imageInfo.profile));

        commitCustomResponseHeaders();

        return new JSONRepresentation(imageInfo, getNegotiatedMediaType());
    }

    /**
     * @return Full image URI corresponding to the given identifier, respecting
     *         the X-Forwarded-* and {@link #PUBLIC_IDENTIFIER_HEADER} reverse
     *         proxy headers.
     */
<<<<<<< HEAD
    private String getImageURI() {
        final Series<Header> headers = getRequest().getHeaders();
        return getPublicRootRef(getRequest().getRootRef(), headers) +
                RestletApplication.IIIF_1_PATH + "/" +
=======
    private String getImageUri() {
        return getPublicRootReference() + WebApplication.IIIF_1_PATH + "/" +
>>>>>>> d317e124
                Reference.encode(getPublicIdentifier());
    }

    private MediaType getNegotiatedMediaType() {
        MediaType mediaType;
        // If the client has requested JSON-LD, set the content type to
        // that; otherwise set it to JSON.
        List<Preference<MediaType>> preferences = getRequest().getClientInfo().
                getAcceptedMediaTypes();
        if (preferences.get(0) != null && preferences.get(0).toString().
                startsWith("application/ld+json")) {
            mediaType = new MediaType("application/ld+json");
        } else {
            mediaType = new MediaType("application/json");
        }
        return mediaType;
    }

}<|MERGE_RESOLUTION|>--- conflicted
+++ resolved
@@ -16,12 +16,6 @@
 import edu.illinois.library.cantaloupe.resource.JSONRepresentation;
 import edu.illinois.library.cantaloupe.processor.ProcessorConnector;
 import edu.illinois.library.cantaloupe.resource.RequestContext;
-import org.restlet.Request;
-<<<<<<< HEAD
-import org.restlet.data.Header;
-=======
-import org.restlet.data.CharacterSet;
->>>>>>> d317e124
 import org.restlet.data.MediaType;
 import org.restlet.data.Preference;
 import org.restlet.data.Reference;
@@ -46,13 +40,8 @@
         @Get
         public Representation doGet() {
             final Reference newRef = new Reference(
-<<<<<<< HEAD
-                    getPublicRootRef(request.getRootRef(), request.getHeaders()) +
+                    getPublicRootReference() +
                             RestletApplication.IIIF_1_PATH + "/" +
-=======
-                    getPublicRootReference() +
-                            WebApplication.IIIF_1_PATH + "/" +
->>>>>>> d317e124
                             getPublicIdentifier() +
                             "/info.json");
             redirectSeeOther(newRef);
@@ -113,15 +102,8 @@
      *         the X-Forwarded-* and {@link #PUBLIC_IDENTIFIER_HEADER} reverse
      *         proxy headers.
      */
-<<<<<<< HEAD
     private String getImageURI() {
-        final Series<Header> headers = getRequest().getHeaders();
-        return getPublicRootRef(getRequest().getRootRef(), headers) +
-                RestletApplication.IIIF_1_PATH + "/" +
-=======
-    private String getImageUri() {
-        return getPublicRootReference() + WebApplication.IIIF_1_PATH + "/" +
->>>>>>> d317e124
+        return getPublicRootReference() + RestletApplication.IIIF_1_PATH + "/" +
                 Reference.encode(getPublicIdentifier());
     }
 
