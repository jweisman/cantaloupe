package edu.illinois.library.cantaloupe.processor;

import edu.illinois.library.cantaloupe.cache.CacheFactory;
import edu.illinois.library.cantaloupe.cache.SourceCache;
import edu.illinois.library.cantaloupe.cache.CacheDisabledException;
import edu.illinois.library.cantaloupe.config.Configuration;
import edu.illinois.library.cantaloupe.config.Key;
import edu.illinois.library.cantaloupe.image.Identifier;
import edu.illinois.library.cantaloupe.resolver.FileResolver;
import edu.illinois.library.cantaloupe.resolver.InputStreamStreamSource;
import edu.illinois.library.cantaloupe.resolver.Resolver;
import edu.illinois.library.cantaloupe.resolver.StreamResolver;
import edu.illinois.library.cantaloupe.resolver.StreamSource;
import org.apache.commons.io.IOUtils;
import org.slf4j.Logger;
import org.slf4j.LoggerFactory;

import java.io.IOException;
import java.io.InputStream;
import java.io.OutputStream;
import java.nio.file.Files;
import java.nio.file.Path;

/**
 * Establishes the best connection between a {@link Resolver} and a
 * {@link Processor}.
 */
public final class ProcessorConnector {

    /**
     * Strategy used by {@link StreamProcessor}s to read content.
     */
    enum StreamProcessorRetrievalStrategy {

        /**
         * Content is streamed into a reader from its source. When multiple
         * threads need to read the same image simultaneously, all will stream
         * it from the source simultaneously.
         */
        STREAM("StreamStrategy"),

        /**
         * Source content is downloaded into a {@link SourceCache} before
         * being read. When multiple threads need to read the same image and it
         * has not yet been cached, they will wait (on a monitor) for the image
         * to download.
         */
        CACHE("CacheStrategy");

        private final String configValue;

        StreamProcessorRetrievalStrategy(String configValue) {
            this.configValue = configValue;
        }

        /**
         * @return Representative string value of the strategy in the
         *         application configuration.
         */
        public String getConfigValue() {
            return configValue;
        }

        @Override
        public String toString() {
            return getConfigValue();
        }

    }

    private static final Logger LOGGER =
            LoggerFactory.getLogger(ProcessorConnector.class);

    /**
     * Maximum number of a times a source image download will be attempted.
     */
    private static final short MAX_NUM_SOURCE_CACHE_RETRIEVAL_ATTEMPTS = 2;

    /**
     * @return Strategy from the application configuration, or a default.
     */
    public static StreamProcessorRetrievalStrategy
    getStreamProcessorRetrievalStrategy() {
        final String configValue = Configuration.getInstance().getString(
                Key.STREAMPROCESSOR_RETRIEVAL_STRATEGY);
        return StreamProcessorRetrievalStrategy.CACHE.getConfigValue().equals(configValue) ?
                StreamProcessorRetrievalStrategy.CACHE :
                StreamProcessorRetrievalStrategy.STREAM;
    }

    /**
     * <p>Establishes the best (most efficient & compatible) connection between
     * a processor and resolver.</p>
     *
     * <ul>
     *     <li>If the resolver is a {@link FileResolver}, the processor will
     *     read from either a {@link Path} or a {@link StreamSource}.</li>
     *     <li>If the resolver is <em>only</em> a {@link StreamResolver} and
     *     the processor is <em>only</em> a {@link StreamProcessor}:
     *         <ul>
<<<<<<< HEAD
     *             <li>If {@link Key#STREAMPROCESSOR_RETRIEVAL_STRATEGY}
     *             is set to {@literal StreamStrategy}, the processor will
     *             read from the {@link StreamSource} provided by the
     *             resolver.</li>
     *             <li>If {@link Key#STREAMPROCESSOR_RETRIEVAL_STRATEGY}
     *             is set to {@literal CacheStrategy}, the source image will
     *             be downloaded to the source cache, and the processor will
     *             read the file returned by
     *             {@link SourceCache#getSourceImageFile(Identifier)}. This will
     *             block, so other threads trying to access the same source
     *             image will have to wait for it to download.</li>
=======
     *             <li>If using {@link
     *             StreamProcessorRetrievalStrategy#STREAM}, the processor will
     *             read from the {@link StreamSource} provided by the
     *             resolver.</li>
     *             <li>If using {@link
     *             StreamProcessorRetrievalStrategy#CACHE}, the source image
     *             will be downloaded to the source cache, and the processor
     *             will read the file returned by {@link
     *             SourceCache#getSourceImageFile(Identifier)}. This will
     *             block all threads that are calling with the same argument,
     *             forcing them to wait for it to download.</li>
>>>>>>> 5bba2de0
     *         </ul>
     *     </li>
     *     <li>If the resolver is <em>only</em> a {@link StreamResolver} and
     *     the processor is <em>only</em> a {@link FileProcessor}:
     *         <ul>
<<<<<<< HEAD
     *             <li>If {@link Key#SOURCE_CACHE_ENABLED} is {@literal true},
     *             the source image will be downloaded to the source cache, and
     *             the processor will read the file returned by
     *             {@link SourceCache#getSourceImageFile(Identifier)}. This will
     *             block, so other threads trying to access the same source
     *             image will have to wait for it to download.</li>
=======
     *             <li>If {@link Key#SOURCE_CACHE_ENABLED} is set to {@literal
     *             true}, the source image will be downloaded to the source
     *             cache, and the processor will read the file returned by
     *             {@link SourceCache#getSourceImageFile(Identifier)}. This
     *             will block all threads that are calling with the same
     *             argument, forcing them to wait for it to download.</li>
>>>>>>> 5bba2de0
     *             <li>Otherwise, an {@link IncompatibleResolverException}
     *             will be thrown.</li>
     *         </ul>
     *     </li>
     * </ul>
     *
     * <p>The processor is guaranteed to have its source set.</p>
     */
    public void connect(Resolver resolver,
                        Processor processor,
                        Identifier identifier) throws IOException,
            CacheDisabledException, IncompatibleResolverException {
        final String resolverName = resolver.getClass().getSimpleName();
        final String processorName = processor.getClass().getSimpleName();

        if (resolver instanceof FileResolver) {
            if (processor instanceof FileProcessor) {
                LOGGER.info("{} -> {} connection between {} and {}",
                        FileResolver.class.getSimpleName(),
                        FileProcessor.class.getSimpleName(),
                        resolverName,
                        processorName);
                ((FileProcessor) processor).setSourceFile(
                        ((FileResolver) resolver).getPath());
            } else {
                // All FileResolvers are also StreamResolvers.
                LOGGER.info("{} -> {} connection between {} and {}",
                        FileResolver.class.getSimpleName(),
                        StreamProcessor.class.getSimpleName(),
                        resolverName,
                        processorName);
                ((StreamProcessor) processor).setStreamSource(
                        ((StreamResolver) resolver).newStreamSource());
            }
        } else { // resolver is a StreamResolver
            // StreamResolvers and FileProcessors can't work together.
            if (!(processor instanceof StreamProcessor)) {
                LOGGER.info("Resolver and processor are incompatible ({} -> {})",
                        StreamResolver.class.getSimpleName(),
                        FileProcessor.class.getSimpleName());
                SourceCache sourceCache = CacheFactory.getSourceCache();
                if (sourceCache != null) {
                    LOGGER.debug("Source cache available.");
                    setSourceCacheAsSource(resolver, processor, sourceCache,
                            identifier);
                } else {
                    throw new IncompatibleResolverException(resolver, processor);
                }
            } else {
                switch (getStreamProcessorRetrievalStrategy()) {
                    case CACHE:
<<<<<<< HEAD
                        LOGGER.info("Using CacheStrategy with {} as a {}",
=======
                        LOGGER.info("Using {} with {} as a {}",
                                StreamProcessorRetrievalStrategy.CACHE,
>>>>>>> 5bba2de0
                                processorName,
                                StreamProcessor.class.getSimpleName());
                        SourceCache sourceCache = CacheFactory.getSourceCache();
                        if (sourceCache != null) {
                            LOGGER.info("Source cache available.");
                            setSourceCacheAsSource(resolver, processor,
                                    sourceCache, identifier);
                        } else {
                            throw new CacheDisabledException("Source cache is disabled.");
                        }
                        break;
                    default: // stream
                        // All FileResolvers are also StreamResolvers.
                        LOGGER.info("{} -> {} connection between {} and {}",
                                StreamResolver.class.getSimpleName(),
                                StreamProcessor.class.getSimpleName(),
                                resolverName,
                                processorName);
                        ((StreamProcessor) processor).setStreamSource(
                                ((StreamResolver) resolver).newStreamSource());
                        break;
                }
            }
        }
    }

    /**
     * Acquires the source image with the given identifier from the given
     * source cache, downloading it if necessary, and configures the given
     * processor to read it. Up to
     * {@link #MAX_NUM_SOURCE_CACHE_RETRIEVAL_ATTEMPTS} attempts are made.
     *
     * @param resolver     Resolver to read the source image from, if necessary.
     * @param processor    Processor to configure.
     * @param sourceCache  Source cache from which to read the source image,
     *                     and to which to download it, if necessary.
     * @param identifier   Identifier of the source image.
     * @throws IOException if anything goes wrong on the final attempt.
     */
    private void setSourceCacheAsSource(Resolver resolver,
                                        Processor processor,
                                        SourceCache sourceCache,
                                        Identifier identifier) throws IOException {
<<<<<<< HEAD
        // This will block while a file is being written in another thread,
        // which will prevent the image from being downloaded multiple times.
        Path sourceFile = sourceCache.getSourceImageFile(identifier);
        if (sourceFile == null) {
            downloadToSourceCache(resolver, sourceCache, identifier);
            sourceFile = sourceCache.getSourceImageFile(identifier);
        }

        LOGGER.info("{} -> {} connection between {} and {}",
                SourceCache.class.getSimpleName(),
                FileProcessor.class.getSimpleName(),
                sourceCache.getClass().getSimpleName(),
                processor.getClass().getSimpleName());
        if (processor instanceof FileProcessor) {
            ((FileProcessor) processor).setSourceFile(sourceFile);
        } else {
            InputStream inputStream = Files.newInputStream(sourceFile);
            StreamSource streamSource = new InputStreamStreamSource(inputStream);
            ((StreamProcessor) processor).setStreamSource(streamSource);
        }
=======
        boolean succeeded = false;
        short numAttempts = 0;
        do {
            numAttempts++;
            try {
                // This will block while a file is being written in another
                // thread, which will prevent the image from being downloaded
                // multiple times, and maybe enable other threads to get the
                // image sooner.
                // If it throws an exception, we will log it and retry a few
                // times, and only rethrow it on the last try.
                Path sourceFile = sourceCache.getSourceImageFile(identifier);
                if (sourceFile == null) {
                    downloadToSourceCache(resolver, sourceCache, identifier);
                    sourceFile = sourceCache.getSourceImageFile(identifier);
                }

                LOGGER.info("{} -> {} connection between {} and {}",
                        SourceCache.class.getSimpleName(),
                        FileProcessor.class.getSimpleName(),
                        sourceCache.getClass().getSimpleName(),
                        processor.getClass().getSimpleName());
                if (processor instanceof FileProcessor) {
                    ((FileProcessor) processor).setSourceFile(sourceFile);
                } else {
                    InputStream inputStream = Files.newInputStream(sourceFile);
                    StreamSource streamSource = new InputStreamStreamSource(inputStream);
                    ((StreamProcessor) processor).setStreamSource(streamSource);
                }
                succeeded = true;
            } catch (IOException e) {
                LOGGER.error("setSourceCacheAsSource(): {} (attempt {} of {})",
                        e.getMessage(),
                        numAttempts,
                        MAX_NUM_SOURCE_CACHE_RETRIEVAL_ATTEMPTS);
                if (numAttempts == MAX_NUM_SOURCE_CACHE_RETRIEVAL_ATTEMPTS) {
                    throw e;
                }
            }
        } while (!succeeded &&
                numAttempts < MAX_NUM_SOURCE_CACHE_RETRIEVAL_ATTEMPTS);
>>>>>>> 5bba2de0
    }

    /**
     * Downloads the source image with the given identifier from the given
     * resolver to the given source cache.
     *
     * @param resolver     Resolver to read from.
     * @param sourceCache  Source cache to write to.
     * @param identifier   Identifier of the source image.
     * @throws IOException if anything goes wrong.
     */
    private void downloadToSourceCache(Resolver resolver,
                                       SourceCache sourceCache,
                                       Identifier identifier) throws IOException {
<<<<<<< HEAD
        // Download to the SourceCache and then read from it.
        try (InputStream inputStream =
                     ((StreamResolver) resolver).newStreamSource().newInputStream();
             OutputStream outputStream =
                     sourceCache.newSourceImageOutputStream(identifier)) {
            LOGGER.info("Downloading {} to {}",
                    identifier,
                    SourceCache.class.getSimpleName());
            IOUtils.copy(inputStream, outputStream);
=======
        final StreamSource source = ((StreamResolver) resolver).newStreamSource();
        try (InputStream is = source.newInputStream();
             OutputStream os = sourceCache.newSourceImageOutputStream(identifier)) {
            LOGGER.info("Downloading {} to {}",
                    identifier,
                    SourceCache.class.getSimpleName());
            IOUtils.copy(is, os);
>>>>>>> 5bba2de0
        }
    }

}<|MERGE_RESOLUTION|>--- conflicted
+++ resolved
@@ -98,19 +98,6 @@
      *     <li>If the resolver is <em>only</em> a {@link StreamResolver} and
      *     the processor is <em>only</em> a {@link StreamProcessor}:
      *         <ul>
-<<<<<<< HEAD
-     *             <li>If {@link Key#STREAMPROCESSOR_RETRIEVAL_STRATEGY}
-     *             is set to {@literal StreamStrategy}, the processor will
-     *             read from the {@link StreamSource} provided by the
-     *             resolver.</li>
-     *             <li>If {@link Key#STREAMPROCESSOR_RETRIEVAL_STRATEGY}
-     *             is set to {@literal CacheStrategy}, the source image will
-     *             be downloaded to the source cache, and the processor will
-     *             read the file returned by
-     *             {@link SourceCache#getSourceImageFile(Identifier)}. This will
-     *             block, so other threads trying to access the same source
-     *             image will have to wait for it to download.</li>
-=======
      *             <li>If using {@link
      *             StreamProcessorRetrievalStrategy#STREAM}, the processor will
      *             read from the {@link StreamSource} provided by the
@@ -122,27 +109,17 @@
      *             SourceCache#getSourceImageFile(Identifier)}. This will
      *             block all threads that are calling with the same argument,
      *             forcing them to wait for it to download.</li>
->>>>>>> 5bba2de0
      *         </ul>
      *     </li>
      *     <li>If the resolver is <em>only</em> a {@link StreamResolver} and
      *     the processor is <em>only</em> a {@link FileProcessor}:
      *         <ul>
-<<<<<<< HEAD
-     *             <li>If {@link Key#SOURCE_CACHE_ENABLED} is {@literal true},
-     *             the source image will be downloaded to the source cache, and
-     *             the processor will read the file returned by
-     *             {@link SourceCache#getSourceImageFile(Identifier)}. This will
-     *             block, so other threads trying to access the same source
-     *             image will have to wait for it to download.</li>
-=======
      *             <li>If {@link Key#SOURCE_CACHE_ENABLED} is set to {@literal
      *             true}, the source image will be downloaded to the source
      *             cache, and the processor will read the file returned by
      *             {@link SourceCache#getSourceImageFile(Identifier)}. This
      *             will block all threads that are calling with the same
      *             argument, forcing them to wait for it to download.</li>
->>>>>>> 5bba2de0
      *             <li>Otherwise, an {@link IncompatibleResolverException}
      *             will be thrown.</li>
      *         </ul>
@@ -194,12 +171,8 @@
             } else {
                 switch (getStreamProcessorRetrievalStrategy()) {
                     case CACHE:
-<<<<<<< HEAD
-                        LOGGER.info("Using CacheStrategy with {} as a {}",
-=======
                         LOGGER.info("Using {} with {} as a {}",
                                 StreamProcessorRetrievalStrategy.CACHE,
->>>>>>> 5bba2de0
                                 processorName,
                                 StreamProcessor.class.getSimpleName());
                         SourceCache sourceCache = CacheFactory.getSourceCache();
@@ -243,28 +216,6 @@
                                         Processor processor,
                                         SourceCache sourceCache,
                                         Identifier identifier) throws IOException {
-<<<<<<< HEAD
-        // This will block while a file is being written in another thread,
-        // which will prevent the image from being downloaded multiple times.
-        Path sourceFile = sourceCache.getSourceImageFile(identifier);
-        if (sourceFile == null) {
-            downloadToSourceCache(resolver, sourceCache, identifier);
-            sourceFile = sourceCache.getSourceImageFile(identifier);
-        }
-
-        LOGGER.info("{} -> {} connection between {} and {}",
-                SourceCache.class.getSimpleName(),
-                FileProcessor.class.getSimpleName(),
-                sourceCache.getClass().getSimpleName(),
-                processor.getClass().getSimpleName());
-        if (processor instanceof FileProcessor) {
-            ((FileProcessor) processor).setSourceFile(sourceFile);
-        } else {
-            InputStream inputStream = Files.newInputStream(sourceFile);
-            StreamSource streamSource = new InputStreamStreamSource(inputStream);
-            ((StreamProcessor) processor).setStreamSource(streamSource);
-        }
-=======
         boolean succeeded = false;
         short numAttempts = 0;
         do {
@@ -306,7 +257,6 @@
             }
         } while (!succeeded &&
                 numAttempts < MAX_NUM_SOURCE_CACHE_RETRIEVAL_ATTEMPTS);
->>>>>>> 5bba2de0
     }
 
     /**
@@ -321,17 +271,6 @@
     private void downloadToSourceCache(Resolver resolver,
                                        SourceCache sourceCache,
                                        Identifier identifier) throws IOException {
-<<<<<<< HEAD
-        // Download to the SourceCache and then read from it.
-        try (InputStream inputStream =
-                     ((StreamResolver) resolver).newStreamSource().newInputStream();
-             OutputStream outputStream =
-                     sourceCache.newSourceImageOutputStream(identifier)) {
-            LOGGER.info("Downloading {} to {}",
-                    identifier,
-                    SourceCache.class.getSimpleName());
-            IOUtils.copy(inputStream, outputStream);
-=======
         final StreamSource source = ((StreamResolver) resolver).newStreamSource();
         try (InputStream is = source.newInputStream();
              OutputStream os = sourceCache.newSourceImageOutputStream(identifier)) {
@@ -339,7 +278,6 @@
                     identifier,
                     SourceCache.class.getSimpleName());
             IOUtils.copy(is, os);
->>>>>>> 5bba2de0
         }
     }
 
