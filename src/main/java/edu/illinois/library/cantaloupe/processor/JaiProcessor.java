package edu.illinois.library.cantaloupe.processor;

import edu.illinois.library.cantaloupe.config.ConfigurationException;
import edu.illinois.library.cantaloupe.image.Info;
import edu.illinois.library.cantaloupe.operation.ColorTransform;
import edu.illinois.library.cantaloupe.image.Format;
import edu.illinois.library.cantaloupe.operation.Operation;
import edu.illinois.library.cantaloupe.operation.OperationList;
import edu.illinois.library.cantaloupe.operation.Orientation;
import edu.illinois.library.cantaloupe.operation.ReductionFactor;
import edu.illinois.library.cantaloupe.operation.Rotate;
import edu.illinois.library.cantaloupe.operation.Scale;
import edu.illinois.library.cantaloupe.operation.Crop;
import edu.illinois.library.cantaloupe.operation.Sharpen;
import edu.illinois.library.cantaloupe.operation.Transpose;
import edu.illinois.library.cantaloupe.operation.overlay.Overlay;
import edu.illinois.library.cantaloupe.image.Compression;
import edu.illinois.library.cantaloupe.processor.imageio.ImageReader;
import edu.illinois.library.cantaloupe.processor.imageio.ImageWriter;
import edu.illinois.library.cantaloupe.resource.iiif.ProcessorFeature;
import org.slf4j.Logger;
import org.slf4j.LoggerFactory;

import javax.media.jai.Interpolation;
import javax.media.jai.RenderedOp;
import java.awt.Dimension;
import java.awt.image.BufferedImage;
import java.awt.image.RenderedImage;
import java.io.IOException;
import java.io.OutputStream;
import java.util.Arrays;
import java.util.HashSet;
import java.util.Set;

/**
 * <p>Processor using the Java Advanced Imaging (JAI) framework.</p>
 *
 * <p>Because they both use ImageIO, this processor has a lot in common with
 * {@link Java2dProcessor} and so common functionality has been extracted into
 * a base class.</p>
 *
 * @see <a href="http://docs.oracle.com/cd/E19957-01/806-5413-10/806-5413-10.pdf">
 *     Programming in Java Advanced Imaging</a>
 */
class JaiProcessor extends AbstractImageIOProcessor
        implements FileProcessor, StreamProcessor {

    private static Logger logger = LoggerFactory.getLogger(JaiProcessor.class);

    private static final Set<ProcessorFeature> SUPPORTED_FEATURES =
            new HashSet<>();
    private static final Set<edu.illinois.library.cantaloupe.resource.iiif.v1.Quality>
            SUPPORTED_IIIF_1_1_QUALITIES = new HashSet<>();
    private static final Set<edu.illinois.library.cantaloupe.resource.iiif.v2.Quality>
            SUPPORTED_IIIF_2_0_QUALITIES = new HashSet<>();

    static {
        SUPPORTED_IIIF_1_1_QUALITIES.addAll(Arrays.asList(
                edu.illinois.library.cantaloupe.resource.iiif.v1.Quality.BITONAL,
                edu.illinois.library.cantaloupe.resource.iiif.v1.Quality.COLOR,
                edu.illinois.library.cantaloupe.resource.iiif.v1.Quality.GRAY,
                edu.illinois.library.cantaloupe.resource.iiif.v1.Quality.NATIVE));
        SUPPORTED_IIIF_2_0_QUALITIES.addAll(Arrays.asList(
                edu.illinois.library.cantaloupe.resource.iiif.v2.Quality.BITONAL,
                edu.illinois.library.cantaloupe.resource.iiif.v2.Quality.COLOR,
                edu.illinois.library.cantaloupe.resource.iiif.v2.Quality.DEFAULT,
                edu.illinois.library.cantaloupe.resource.iiif.v2.Quality.GRAY));
        SUPPORTED_FEATURES.addAll(Arrays.asList(
                ProcessorFeature.MIRRORING,
                ProcessorFeature.REGION_BY_PERCENT,
                ProcessorFeature.REGION_BY_PIXELS,
                ProcessorFeature.REGION_SQUARE,
                ProcessorFeature.ROTATION_ARBITRARY,
                ProcessorFeature.ROTATION_BY_90S,
                ProcessorFeature.SIZE_ABOVE_FULL,
                ProcessorFeature.SIZE_BY_DISTORTED_WIDTH_HEIGHT,
                ProcessorFeature.SIZE_BY_FORCED_WIDTH_HEIGHT,
                ProcessorFeature.SIZE_BY_HEIGHT,
                ProcessorFeature.SIZE_BY_PERCENT,
                ProcessorFeature.SIZE_BY_WIDTH,
                ProcessorFeature.SIZE_BY_WIDTH_HEIGHT));
    }

    @Override
    public Set<ProcessorFeature> getSupportedFeatures() {
        Set<ProcessorFeature> features = new HashSet<>();
        if (getAvailableOutputFormats().size() > 0) {
            features.addAll(SUPPORTED_FEATURES);
        }
        return features;
    }

    @Override
    public Set<edu.illinois.library.cantaloupe.resource.iiif.v1.Quality>
    getSupportedIiif1_1Qualities() {
        Set<edu.illinois.library.cantaloupe.resource.iiif.v1.Quality>
                qualities = new HashSet<>();
        if (getAvailableOutputFormats().size() > 0) {
            qualities.addAll(SUPPORTED_IIIF_1_1_QUALITIES);
        }
        return qualities;
    }

    @Override
    public Set<edu.illinois.library.cantaloupe.resource.iiif.v2.Quality>
    getSupportedIiif2_0Qualities() {
        Set<edu.illinois.library.cantaloupe.resource.iiif.v2.Quality>
                qualities = new HashSet<>();
        if (getAvailableOutputFormats().size() > 0) {
            qualities.addAll(SUPPORTED_IIIF_2_0_QUALITIES);
        }
        return qualities;
    }

    @Override
    public void process(final OperationList opList,
                        final Info imageInfo,
                        final OutputStream outputStream)
            throws ProcessorException {
        super.process(opList, imageInfo, outputStream);

        final ImageReader reader = getReader();
        try {
            final Orientation orientation = getEffectiveOrientation();
            final Dimension fullSize = imageInfo.getSize();
            final ReductionFactor rf = new ReductionFactor();
            final Set<ImageReader.Hint> hints = new HashSet<>();

            final boolean normalize = (boolean) opList.getOptions().
                    getOrDefault(NORMALIZE_CONFIG_KEY, false);
            if (normalize) {
                // When normalizing, the reader needs to read the entire image
                // so that its histogram can be sampled accurately. This will
                // preserve the luminance across tiles.
                hints.add(ImageReader.Hint.IGNORE_CROP);
            }

            final RenderedImage renderedImage = reader.readRendered(opList,
                    orientation, rf, hints);
            RenderedOp renderedOp = JAIUtil.getAsRenderedOp(
                    RenderedOp.wrapRenderedImage(renderedImage));
<<<<<<< HEAD

            // Normalize the image, if specified in the configuration.
            if (normalize) {
                renderedOp = JAIUtil.stretchContrast(renderedOp);
            }
            renderedOp = JAIUtil.rescalePixels(renderedOp);
            renderedOp = JAIUtil.convertTo8Bits(renderedOp);

            for (Operation op : opList) {
                if (op.hasEffect(fullSize, opList)) {
                    if (op instanceof Crop) {
                        renderedOp = JAIUtil.cropImage(renderedOp, (Crop) op, rf);
                    } else if (op instanceof Scale) {
                        /*
                        JAI has a bug that causes it to fail on right-edge
                        deflate-compressed tiles when using the
                        SubsampleAverage operation, as well as the scale
                        operation with any interpolation other than nearest-
                        neighbor. The error is an ArrayIndexOutOfBoundsException
                        in PlanarImage.cobbleByte().
                        Example: /iiif/2/56324x18006-pyramidal-tiled-deflate.tif/32768,0,23556,18006/737,/0/default.jpg
                        So, the strategy is:
                        1) if the TIFF is deflate-compressed, use the scale
                           operation with nearest-neighbor interpolation, which
                           is horrible, but better than nothing.
                        2) otherwise, use the SubsampleAverage operation.
                        */
                        if (getSourceFormat().equals(Format.TIF) &&
                                reader.getCompression(0).equals(Compression.DEFLATE)) {
                            logger.debug("process(): detected " +
                                    "ZLib-compressed TIFF; using the scale " +
                                    "operator with nearest-neighbor " +
                                    "interpolation.");
                            renderedOp = JAIUtil.scaleImage(renderedOp, (Scale) op,
                                    Interpolation.getInstance(Interpolation.INTERP_NEAREST),
                                    rf);
                        } else if (renderedOp.getWidth() < 3 ||
                                renderedOp.getHeight() < 3) {
                            // SubsampleAverage requires the image to be at
                            // least 3 pixels on a side. So, again use the
                            // Scale operation, with a better (but still bad
                            // [but it doesn't matter because of the tiny
                            // dimension(s)]) filter.
                            renderedOp = JAIUtil.scaleImage(renderedOp, (Scale) op,
                                    Interpolation.getInstance(Interpolation.INTERP_BILINEAR),
                                    rf);
                        } else {
                            // All clear to use SubsampleAverage.
                            renderedOp = JAIUtil.scaleImageUsingSubsampleAverage(
                                    renderedOp, (Scale) op, rf);
                        }
                    } else if (op instanceof Transpose) {
                        renderedOp = JAIUtil.
                                transposeImage(renderedOp, (Transpose) op);
                    } else if (op instanceof Rotate) {
                        Rotate rotate = (Rotate) op;
                        rotate.addDegrees(orientation.getDegrees());
                        renderedOp = JAIUtil.rotateImage(renderedOp, rotate);
                    } else if (op instanceof ColorTransform) {
                        renderedOp = JAIUtil.
                                transformColor(renderedOp, (ColorTransform) op);
                    } else if (op instanceof Sharpen) {
                        renderedOp = JAIUtil.
                                sharpenImage(renderedOp, (Sharpen) op);
=======
            renderedOp = JaiUtil.rescalePixels(renderedOp);
            renderedOp = JaiUtil.convertTo8Bits(renderedOp);

            for (Operation op : ops) {
                if (op instanceof Crop) {
                    renderedOp = JaiUtil.cropImage(renderedOp, (Crop) op, rf);
                } else if (op instanceof Scale && !op.isNoOp()) {
                    /*
                    JAI has a bug that causes it to fail on certain right-edge
                    compressed TIFF tiles when using the SubsampleAverage
                    operation, as well as the Scale operation with any
                    interpolation other than nearest-neighbor. The error is an
                    ArrayIndexOutOfBoundsException in PlanarImage.cobbleByte().

                    Issue: https://github.com/medusa-project/cantaloupe/issues/94
                    Example: /iiif/2/champaign-pyramidal-tiled-lzw.tif/8048,0,800,6928/99,/0/default.jpg

                    So, the strategy here is:
                    1) if the TIFF is compressed, use the Scale operation with
                       nearest-neighbor interpolation, which is horrible, but
                       better than nothing.
                    2) otherwise, use the SubsampleAverage operation.
                    */
                    if (getSourceFormat().equals(Format.TIF) &&
                            (!reader.getCompression(0).equals(Compression.UNCOMPRESSED) &&
                                    !reader.getCompression(0).equals(Compression.UNKNOWN))) {
                        logger.debug("process(): detected compressed TIFF; " +
                                "using the Scale operation with nearest-" +
                                "neighbor interpolation.");
                        renderedOp = JaiUtil.scaleImage(renderedOp, (Scale) op,
                                Interpolation.getInstance(Interpolation.INTERP_NEAREST),
                                rf);
                    } else if (renderedOp.getWidth() < 3 ||
                            renderedOp.getHeight() < 3) {
                        // SubsampleAverage requires the image to be at least 3
                        // pixels on a side. So, again use the Scale operation,
                        // with a better (but still bad [but it doesn't matter
                        // because of the tiny dimension(s)]) filter.
                        renderedOp = JaiUtil.scaleImage(renderedOp, (Scale) op,
                                Interpolation.getInstance(Interpolation.INTERP_BILINEAR),
                                rf);
                    } else {
                        // All clear to use SubsampleAverage.
                        renderedOp = JaiUtil.scaleImageUsingSubsampleAverage(
                                renderedOp, (Scale) op, rf);
>>>>>>> 7e0f135b
                    }
                }
            }

            // Apply remaining operations.
            BufferedImage image = null;
            for (Operation op : opList) {
                if (op instanceof Overlay && op.hasEffect(fullSize, opList)) {
                    // Let's cheat and apply the overlay using Java 2D.
                    // There seems to be minimal performance penalty in doing
                    // this, and doing it in JAI is harder (or impossible in
                    // the case of drawing text).
                    image = renderedOp.getAsBufferedImage();
                    try {
                        image = Java2DUtil.applyOverlay(image,
                                (Overlay) op);
                    } catch (ConfigurationException e) {
                        logger.error(e.getMessage());
                    }
                }
            }
            final ImageWriter writer = new ImageWriter(opList,
                    reader.getMetadata(0));

            if (image != null) {
                writer.write(image, opList.getOutputFormat(), outputStream);
            } else {
                writer.write(renderedOp, opList.getOutputFormat(), outputStream);
            }
        } catch (IOException e) {
            throw new ProcessorException(e.getMessage(), e);
        } finally {
            reader.dispose();
        }
    }

}<|MERGE_RESOLUTION|>--- conflicted
+++ resolved
@@ -139,7 +139,6 @@
                     orientation, rf, hints);
             RenderedOp renderedOp = JAIUtil.getAsRenderedOp(
                     RenderedOp.wrapRenderedImage(renderedImage));
-<<<<<<< HEAD
 
             // Normalize the image, if specified in the configuration.
             if (normalize) {
@@ -154,35 +153,37 @@
                         renderedOp = JAIUtil.cropImage(renderedOp, (Crop) op, rf);
                     } else if (op instanceof Scale) {
                         /*
-                        JAI has a bug that causes it to fail on right-edge
-                        deflate-compressed tiles when using the
-                        SubsampleAverage operation, as well as the scale
+                        JAI has a bug that causes it to fail on certain right-
+                        edge compressed TIFF tiles when using the
+                        SubsampleAverage operation, as well as the Scale
                         operation with any interpolation other than nearest-
                         neighbor. The error is an ArrayIndexOutOfBoundsException
                         in PlanarImage.cobbleByte().
-                        Example: /iiif/2/56324x18006-pyramidal-tiled-deflate.tif/32768,0,23556,18006/737,/0/default.jpg
-                        So, the strategy is:
-                        1) if the TIFF is deflate-compressed, use the scale
-                           operation with nearest-neighbor interpolation, which
-                           is horrible, but better than nothing.
+
+                        Issue: https://github.com/medusa-project/cantaloupe/issues/94
+                        Example: /iiif/2/champaign-pyramidal-tiled-lzw.tif/8048,0,800,6928/99,/0/default.jpg
+
+                        So, the strategy here is:
+                        1) if the TIFF is compressed, use the Scale operation with
+                           nearest-neighbor interpolation, which is horrible, but
+                           better than nothing.
                         2) otherwise, use the SubsampleAverage operation.
                         */
                         if (getSourceFormat().equals(Format.TIF) &&
-                                reader.getCompression(0).equals(Compression.DEFLATE)) {
-                            logger.debug("process(): detected " +
-                                    "ZLib-compressed TIFF; using the scale " +
-                                    "operator with nearest-neighbor " +
-                                    "interpolation.");
+                                (!reader.getCompression(0).equals(Compression.UNCOMPRESSED) &&
+                                        !reader.getCompression(0).equals(Compression.UNDEFINED))) {
+                            logger.debug("process(): detected compressed TIFF; " +
+                                    "using the Scale operation with nearest-" +
+                                    "neighbor interpolation.");
                             renderedOp = JAIUtil.scaleImage(renderedOp, (Scale) op,
                                     Interpolation.getInstance(Interpolation.INTERP_NEAREST),
                                     rf);
                         } else if (renderedOp.getWidth() < 3 ||
                                 renderedOp.getHeight() < 3) {
-                            // SubsampleAverage requires the image to be at
-                            // least 3 pixels on a side. So, again use the
-                            // Scale operation, with a better (but still bad
-                            // [but it doesn't matter because of the tiny
-                            // dimension(s)]) filter.
+                            // SubsampleAverage requires the image to be at least 3
+                            // pixels on a side. So, again use the Scale operation,
+                            // with a better (but still bad [but it doesn't matter
+                            // because of the tiny dimension(s)]) filter.
                             renderedOp = JAIUtil.scaleImage(renderedOp, (Scale) op,
                                     Interpolation.getInstance(Interpolation.INTERP_BILINEAR),
                                     rf);
@@ -204,53 +205,6 @@
                     } else if (op instanceof Sharpen) {
                         renderedOp = JAIUtil.
                                 sharpenImage(renderedOp, (Sharpen) op);
-=======
-            renderedOp = JaiUtil.rescalePixels(renderedOp);
-            renderedOp = JaiUtil.convertTo8Bits(renderedOp);
-
-            for (Operation op : ops) {
-                if (op instanceof Crop) {
-                    renderedOp = JaiUtil.cropImage(renderedOp, (Crop) op, rf);
-                } else if (op instanceof Scale && !op.isNoOp()) {
-                    /*
-                    JAI has a bug that causes it to fail on certain right-edge
-                    compressed TIFF tiles when using the SubsampleAverage
-                    operation, as well as the Scale operation with any
-                    interpolation other than nearest-neighbor. The error is an
-                    ArrayIndexOutOfBoundsException in PlanarImage.cobbleByte().
-
-                    Issue: https://github.com/medusa-project/cantaloupe/issues/94
-                    Example: /iiif/2/champaign-pyramidal-tiled-lzw.tif/8048,0,800,6928/99,/0/default.jpg
-
-                    So, the strategy here is:
-                    1) if the TIFF is compressed, use the Scale operation with
-                       nearest-neighbor interpolation, which is horrible, but
-                       better than nothing.
-                    2) otherwise, use the SubsampleAverage operation.
-                    */
-                    if (getSourceFormat().equals(Format.TIF) &&
-                            (!reader.getCompression(0).equals(Compression.UNCOMPRESSED) &&
-                                    !reader.getCompression(0).equals(Compression.UNKNOWN))) {
-                        logger.debug("process(): detected compressed TIFF; " +
-                                "using the Scale operation with nearest-" +
-                                "neighbor interpolation.");
-                        renderedOp = JaiUtil.scaleImage(renderedOp, (Scale) op,
-                                Interpolation.getInstance(Interpolation.INTERP_NEAREST),
-                                rf);
-                    } else if (renderedOp.getWidth() < 3 ||
-                            renderedOp.getHeight() < 3) {
-                        // SubsampleAverage requires the image to be at least 3
-                        // pixels on a side. So, again use the Scale operation,
-                        // with a better (but still bad [but it doesn't matter
-                        // because of the tiny dimension(s)]) filter.
-                        renderedOp = JaiUtil.scaleImage(renderedOp, (Scale) op,
-                                Interpolation.getInstance(Interpolation.INTERP_BILINEAR),
-                                rf);
-                    } else {
-                        // All clear to use SubsampleAverage.
-                        renderedOp = JaiUtil.scaleImageUsingSubsampleAverage(
-                                renderedOp, (Scale) op, rf);
->>>>>>> 7e0f135b
                     }
                 }
             }
