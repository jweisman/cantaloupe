package edu.illinois.library.cantaloupe.processor;

import edu.illinois.library.cantaloupe.config.Configuration;
import edu.illinois.library.cantaloupe.config.Key;
import edu.illinois.library.cantaloupe.image.Info;
import edu.illinois.library.cantaloupe.operation.OperationList;
import edu.illinois.library.cantaloupe.operation.ReductionFactor;
import edu.illinois.library.cantaloupe.operation.Scale;
import edu.illinois.library.cantaloupe.image.Format;
import edu.illinois.library.cantaloupe.processor.codec.ImageWriterFactory;
import edu.illinois.library.cantaloupe.processor.codec.ReaderHint;
import edu.illinois.library.cantaloupe.resolver.StreamSource;
import edu.illinois.library.cantaloupe.util.Stopwatch;
import org.apache.commons.io.IOUtils;
import org.apache.pdfbox.cos.COSObject;
import org.apache.pdfbox.pdmodel.DefaultResourceCache;
import org.apache.pdfbox.pdmodel.PDDocument;
import org.apache.pdfbox.pdmodel.PDPage;
import org.apache.pdfbox.pdmodel.common.PDRectangle;
import org.apache.pdfbox.pdmodel.graphics.PDXObject;
import org.apache.pdfbox.rendering.PDFRenderer;
import org.slf4j.Logger;
import org.slf4j.LoggerFactory;

import java.awt.Dimension;
import java.awt.image.BufferedImage;
import java.io.IOException;
import java.io.InputStream;
import java.io.OutputStream;
import java.nio.file.Path;
import java.util.Collections;
import java.util.EnumSet;
import java.util.Map;
import java.util.Set;

/**
 * Processor using the <a href="https://pdfbox.apache.org">Apache PDFBox</a>
 * library to render source PDFs, and Java 2D to perform post-rasterization
 * processing steps.
 */
class PdfBoxProcessor extends AbstractJava2DProcessor
        implements FileProcessor, StreamProcessor {

    private static final Logger LOGGER =
            LoggerFactory.getLogger(PdfBoxProcessor.class);

    private static final int FALLBACK_DPI = 150;

    private PDDocument doc;
<<<<<<< HEAD
    private InputStream docInputStream;
=======
    private Dimension imageSize;
>>>>>>> a62b9439
    private Path sourceFile;
    private StreamSource streamSource;

    @Override
    public void close() {
        IOUtils.closeQuietly(doc);
        doc = null;
    }

    @Override
    public Set<Format> getAvailableOutputFormats() {
        return (Format.PDF.equals(sourceFormat)) ?
                ImageWriterFactory.supportedFormats() :
                Collections.unmodifiableSet(Collections.emptySet());
    }

    @Override
    public Path getSourceFile() {
        return sourceFile;
    }

    @Override
    public StreamSource getStreamSource() {
        return streamSource;
    }

<<<<<<< HEAD
=======
    private void loadDocument() throws IOException {
        if (doc == null) {
            final Stopwatch watch = new Stopwatch();

            if (sourceFile != null) {
                doc = PDDocument.load(sourceFile.toFile());
            } else {
                try (InputStream is = streamSource.newInputStream()) {
                    doc = PDDocument.load(is);
                }
            }

            // Disable the document's cache of PDImageXObjects
            // See: https://pdfbox.apache.org/2.0/faq.html#outofmemoryerror
            doc.setResourceCache(new DefaultResourceCache() {
                @Override
                public void put(COSObject indirect, PDXObject xobject) {
                    // no-op
                }
            });

            LOGGER.debug("Loaded document in {} msec", watch.timeElapsed());
        }
    }

>>>>>>> a62b9439
    @Override
    public void process(OperationList opList,
                        Info imageInfo,
                        OutputStream outputStream) throws ProcessorException {
        super.process(opList, imageInfo, outputStream);

        final Set<ReaderHint> hints =
                EnumSet.noneOf(ReaderHint.class);
        Scale scale = (Scale) opList.getFirst(Scale.class);
        if (scale == null) {
            scale = new Scale();
        }
        // If the op list contains a scale operation that is not
        // NON_ASPECT_FILL, we can use a scale-appropriate rasterization DPI
        // and omit the scale step.
        if (!Scale.Mode.NON_ASPECT_FILL.equals(scale.getMode())) {
            hints.add(ReaderHint.IGNORE_SCALE);
        }

        ReductionFactor reductionFactor = new ReductionFactor();
        Float pct = scale.getResultingScale(imageInfo.getSize());
        if (pct != null) {
            reductionFactor = ReductionFactor.forScale(pct);
        }

        // This processor supports a "page" URI query argument.
        int page = getPageNumber(opList.getOptions());

        try {
            BufferedImage image =
                    readImage(page - 1, scale, imageInfo.getSize());

            postProcess(image, hints, opList, imageInfo, reductionFactor,
                    outputStream);
        } catch (IOException | IndexOutOfBoundsException e) {
            throw new ProcessorException(e.getMessage(), e);
        } finally {
            close();
        }
    }

    /**
     * @param options Operation list options map.
     * @return Page number from the given options map, or {@literal 1} if not
     *         found.
     */
    private int getPageNumber(Map<String,Object> options) {
        Integer page = 1;
        String pageStr = (String) options.get("page");
        if (pageStr != null) {
            try {
                page = Integer.parseInt(pageStr);
            } catch (NumberFormatException e) {
                LOGGER.info("Page number from URI query string is not " +
                        "an integer; using page 1.");
            }
        }
        return Math.max(page, 1);
    }

    private void readDocument() throws IOException {
        if (doc == null) {
            final Stopwatch watch = new Stopwatch();

            if (sourceFile != null) {
                doc = PDDocument.load(sourceFile.toFile());
            } else {
                docInputStream = streamSource.newInputStream();
                doc = PDDocument.load(docInputStream);
            }

            // Disable the document's cache of PDImageXObjects
            // See: https://pdfbox.apache.org/2.0/faq.html#outofmemoryerror
            // This cache has never proven to be a problem, but it's not needed.
            doc.setResourceCache(new DefaultResourceCache() {
                @Override
                public void put(COSObject indirect, PDXObject xobject) {
                    // no-op
                }
            });

            LOGGER.debug("Loaded document in {}", watch);
        }
    }

    /**
     * @return Rasterized page of the PDF.
     */
    private BufferedImage readImage(int pageIndex,
                                    Scale scale,
                                    Dimension fullSize) throws IOException {
        float dpi = new RasterizationHelper().getDPI(scale, fullSize);
        return readImage(pageIndex, dpi);
    }

    /**
     * @return Rasterized page of the PDF.
     * @throws IllegalArgumentException if the given page index is out of
     *                                   bounds.
     */
    private BufferedImage readImage(int pageIndex,
                                    float dpi) throws IOException {
        LOGGER.debug("DPI: {}", dpi);

        readDocument();
        PDFRenderer renderer = new PDFRenderer(doc);
        return renderer.renderImageWithDPI(pageIndex, dpi);
    }

    @Override
    public Info readImageInfo() throws IOException {
        readDocument();

        final Configuration config = Configuration.getInstance();
        final int dpi = config.getInt(Key.PROCESSOR_DPI, FALLBACK_DPI);
        final float scale = dpi / 72f;
        final Info info = Info.builder()
                .withFormat(sourceFormat)
                .withNumResolutions(1)
                .build();
        info.getImages().clear();

        for (int i = 0; i < doc.getNumberOfPages(); i++) {
            // PDF doesn't have native dimensions, so figure out the dimensions
            // at the current DPI setting.
            final PDPage page = doc.getPage(i);
            final PDRectangle cropBox = page.getCropBox();
            final float widthPt = cropBox.getWidth();
            final float heightPt = cropBox.getHeight();
            final int rotationAngle = page.getRotation();

            int widthPx = Math.round(widthPt * scale);
            int heightPx = Math.round(heightPt * scale);
            if (rotationAngle == 90 || rotationAngle == 270) {
                int tmp = widthPx;
                widthPx = heightPx;
                heightPx = tmp;
            }

            Dimension size = new Dimension(widthPx, heightPx);
            Info.Image image = new Info.Image();
            image.setSize(size);
            image.setTileSize(size);
            info.getImages().add(image);
        }
        return info;
    }

    @Override
    public void setSourceFile(Path sourceFile) {
        this.streamSource = null;
        this.sourceFile = sourceFile;
    }

    @Override
    public void setStreamSource(StreamSource streamSource) {
        this.sourceFile = null;
        this.streamSource = streamSource;
    }

    @Override
    public void validate(OperationList opList,
                         Dimension fullSize) throws ProcessorException {
        StreamProcessor.super.validate(opList, fullSize);

        // Check the format of the "page" argument, if present.
        final String pageStr = (String) opList.getOptions().get("page");
        if (pageStr != null) {
            try {
                final int page = Integer.parseInt(pageStr);
                if (page > 0) {
                    // Check that the page is actually contained in the PDF.
                    try {
                        readDocument();
                        if (page > doc.getNumberOfPages()) {
                            close();
                            throw new IllegalArgumentException(
                                    "Page number is out-of-bounds.");
                        }
                    } catch (IOException e) {
                        close();
                        throw new ProcessorException(e.getMessage(), e);
                    }
                } else {
                    throw new IllegalArgumentException(
                            "Page number is out-of-bounds.");
                }
            } catch (NumberFormatException e) {
                throw new IllegalArgumentException("Invalid page number.");
            }
        }
    }

}<|MERGE_RESOLUTION|>--- conflicted
+++ resolved
@@ -47,11 +47,6 @@
     private static final int FALLBACK_DPI = 150;
 
     private PDDocument doc;
-<<<<<<< HEAD
-    private InputStream docInputStream;
-=======
-    private Dimension imageSize;
->>>>>>> a62b9439
     private Path sourceFile;
     private StreamSource streamSource;
 
@@ -78,34 +73,6 @@
         return streamSource;
     }
 
-<<<<<<< HEAD
-=======
-    private void loadDocument() throws IOException {
-        if (doc == null) {
-            final Stopwatch watch = new Stopwatch();
-
-            if (sourceFile != null) {
-                doc = PDDocument.load(sourceFile.toFile());
-            } else {
-                try (InputStream is = streamSource.newInputStream()) {
-                    doc = PDDocument.load(is);
-                }
-            }
-
-            // Disable the document's cache of PDImageXObjects
-            // See: https://pdfbox.apache.org/2.0/faq.html#outofmemoryerror
-            doc.setResourceCache(new DefaultResourceCache() {
-                @Override
-                public void put(COSObject indirect, PDXObject xobject) {
-                    // no-op
-                }
-            });
-
-            LOGGER.debug("Loaded document in {} msec", watch.timeElapsed());
-        }
-    }
-
->>>>>>> a62b9439
     @Override
     public void process(OperationList opList,
                         Info imageInfo,
@@ -173,8 +140,9 @@
             if (sourceFile != null) {
                 doc = PDDocument.load(sourceFile.toFile());
             } else {
-                docInputStream = streamSource.newInputStream();
-                doc = PDDocument.load(docInputStream);
+                try (InputStream is = streamSource.newInputStream()) {
+                    doc = PDDocument.load(is);
+                }
             }
 
             // Disable the document's cache of PDImageXObjects
