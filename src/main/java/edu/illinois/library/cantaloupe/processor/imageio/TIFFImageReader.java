package edu.illinois.library.cantaloupe.processor.imageio;

import edu.illinois.library.cantaloupe.image.Compression;
import edu.illinois.library.cantaloupe.operation.Crop;
import edu.illinois.library.cantaloupe.image.Format;
import edu.illinois.library.cantaloupe.operation.OperationList;
import edu.illinois.library.cantaloupe.operation.Orientation;
import edu.illinois.library.cantaloupe.operation.Scale;
import edu.illinois.library.cantaloupe.processor.ProcessorException;
import edu.illinois.library.cantaloupe.operation.ReductionFactor;
import edu.illinois.library.cantaloupe.processor.UnsupportedSourceFormatException;
import edu.illinois.library.cantaloupe.resolver.StreamSource;
import edu.illinois.library.cantaloupe.util.SystemUtils;
import org.slf4j.Logger;
import org.slf4j.LoggerFactory;
import org.w3c.dom.NodeList;

import javax.imageio.metadata.IIOMetadata;
import javax.imageio.metadata.IIOMetadataNode;
import javax.imageio.stream.ImageInputStream;
import java.awt.image.BufferedImage;
import java.io.IOException;
import java.nio.file.Path;
import java.util.Set;

final class TIFFImageReader extends AbstractImageReader {

    private static final Logger LOGGER =
            LoggerFactory.getLogger(TIFFImageReader.class);

    static {
        // See: https://github.com/geosolutions-it/imageio-ext/wiki/TIFF-plugin
        System.setProperty("it.geosolutions.imageio.tiff.lazy", "true");
    }

    static String[] getPreferredIIOImplementations() {
        // N.B.: The GeoSolutions TIFF reader supports BigTIFF among other
        // enhancements. The Sun reader will do as a fallback.
        String[] impls = new String[2];
        impls[0] = it.geosolutions.imageioimpl.plugins.tiff.TIFFImageReader.class.getName();

        // The Sun TIFF reader has moved in Java 9.
        if (SystemUtils.getJavaMajorVersion() >= 9) {
            impls[1] = "com.sun.imageio.plugins.tiff.TIFFImageReader";
        } else {
            impls[1] = "com.sun.media.imageioimpl.plugins.tiff.TIFFImageReader";
        }

        return impls;
    }

    /**
     * @param sourceFile Source file to read.
     */
    TIFFImageReader(Path sourceFile) throws IOException {
        super(sourceFile, Format.TIF);
    }

    /**
     * @param inputStream Stream to read.
     */
    TIFFImageReader(ImageInputStream inputStream) throws IOException {
        super(inputStream, Format.TIF);
    }

    /**
     * @param streamSource Source of streams to read.
     */
    TIFFImageReader(StreamSource streamSource) throws IOException {
        super(streamSource, Format.TIF);
    }

    @Override
    Compression getCompression(int imageIndex) throws IOException {
        String compStr = "";
        final IIOMetadataNode node = getMetadata(0).getAsTree();
        final NodeList fields = node.getElementsByTagName("TIFFField");
        for (int i = 0; i < fields.getLength(); i++) {
            if ("259".equals(fields.item(i).getAttributes().getNamedItem("number").getNodeValue())) {
                compStr = fields.item(i).getChildNodes().item(0).
                        getChildNodes().item(0).getAttributes().
                        getNamedItem("description").getNodeValue();
                break;
            }
        }

        switch (compStr) {
            case "JPEG":
                return Compression.JPEG;
            case "LZW":
                return Compression.LZW;
            case "PackBits":
                return Compression.RLE;
            case "Uncompressed":
                return Compression.UNCOMPRESSED;
            case "ZLib":
                return Compression.DEFLATE;
            default:
                return Compression.UNDEFINED;
        }
    }

    @Override
    Logger getLogger() {
        return LOGGER;
    }

    @Override
    Metadata getMetadata(int imageIndex) throws IOException {
        final IIOMetadata metadata = iioReader.getImageMetadata(imageIndex);
        final String metadataFormat = metadata.getNativeMetadataFormatName();
        return new TIFFMetadata(metadata, metadataFormat);
    }

    @Override
    String[] preferredIIOImplementations() {
<<<<<<< HEAD
        // N.B.: The GeoSolutions TIFF reader supports BigTIFF among other
        // enhancements. The Sun reader will do as a fallback, although there
        // shouldn't be any need to fall back.
        String[] impls = new String[2];
        impls[0] = it.geosolutions.imageioimpl.plugins.tiff.TIFFImageReader.class.getName();

        // In Java 9, the Sun TIFF reader has moved out of the JAI ImageIO
        // Tools and into the JDK.
        if (SystemUtils.getJavaMajorVersion() >= 9) {
            impls[1] = "com.sun.imageio.plugins.tiff.TIFFImageReader";
        } else {
            impls[1] = "com.sun.media.imageioimpl.plugins.tiff.TIFFImageReader";
        }

        return impls;
=======
        return getPreferredIIOImplementations();
>>>>>>> d2919e45
    }

    /**
     * <p>Override that is both multi-resolution- and tile-aware.</p>
     *
     * <p>After reading, clients should check the reader hints to see whether
     * the returned image will require additional cropping.</p>
     *
     * @param ops
     * @param orientation     Orientation of the source image data as reported
     *                        by e.g. embedded metadata.
     * @param reductionFactor {@link ReductionFactor#factor} property will be
     *                        modified to reflect the reduction factor of the
     *                        returned image.
     * @param hints           Will be populated by information returned from
     *                        the reader.
     * @return                Image best matching the given arguments. Clients
     *                        should check the hints set to see whether they
     *                        need to perform additional cropping.
     */
    @Override
    public BufferedImage read(final OperationList ops,
                              final Orientation orientation,
                              final ReductionFactor reductionFactor,
                              final Set<ImageReader.Hint> hints)
            throws IOException, ProcessorException {
        Crop crop = (Crop) ops.getFirst(Crop.class);
        if (crop == null) {
            crop = new Crop();
            crop.setFull(true);
        }

        Scale scale = (Scale) ops.getFirst(Scale.class);
        if (scale == null) {
            scale = new Scale();
        }

        BufferedImage image;
        if (hints != null && hints.contains(ImageReader.Hint.IGNORE_CROP)) {
            image = read();
        } else {
            image = readSmallestUsableSubimage(crop, scale, reductionFactor,
                    hints);
        }
        if (image == null) {
            throw new UnsupportedSourceFormatException(iioReader.getFormatName());
        }
        return image;
    }

}<|MERGE_RESOLUTION|>--- conflicted
+++ resolved
@@ -35,17 +35,18 @@
 
     static String[] getPreferredIIOImplementations() {
         // N.B.: The GeoSolutions TIFF reader supports BigTIFF among other
-        // enhancements. The Sun reader will do as a fallback.
+        // enhancements. The Sun reader will do as a fallback, although there
+        // shouldn't be any need to fall back.
         String[] impls = new String[2];
         impls[0] = it.geosolutions.imageioimpl.plugins.tiff.TIFFImageReader.class.getName();
 
-        // The Sun TIFF reader has moved in Java 9.
+        // In Java 9, the Sun TIFF reader has moved out of the JAI ImageIO
+        // Tools and into the JDK.
         if (SystemUtils.getJavaMajorVersion() >= 9) {
             impls[1] = "com.sun.imageio.plugins.tiff.TIFFImageReader";
         } else {
             impls[1] = "com.sun.media.imageioimpl.plugins.tiff.TIFFImageReader";
         }
-
         return impls;
     }
 
@@ -114,25 +115,7 @@
 
     @Override
     String[] preferredIIOImplementations() {
-<<<<<<< HEAD
-        // N.B.: The GeoSolutions TIFF reader supports BigTIFF among other
-        // enhancements. The Sun reader will do as a fallback, although there
-        // shouldn't be any need to fall back.
-        String[] impls = new String[2];
-        impls[0] = it.geosolutions.imageioimpl.plugins.tiff.TIFFImageReader.class.getName();
-
-        // In Java 9, the Sun TIFF reader has moved out of the JAI ImageIO
-        // Tools and into the JDK.
-        if (SystemUtils.getJavaMajorVersion() >= 9) {
-            impls[1] = "com.sun.imageio.plugins.tiff.TIFFImageReader";
-        } else {
-            impls[1] = "com.sun.media.imageioimpl.plugins.tiff.TIFFImageReader";
-        }
-
-        return impls;
-=======
         return getPreferredIIOImplementations();
->>>>>>> d2919e45
     }
 
     /**
